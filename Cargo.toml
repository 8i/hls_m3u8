[package]
name = "hls_m3u8"
version = "0.3.0" # remember to update html_root_url
authors = ["Takeru Ohta <phjgt308@gmail.com>", "Luro02 <24826124+Luro02@users.noreply.github.com>"]
description = "HLS m3u8 parser/generator"
homepage = "https://github.com/sile/hls_m3u8"
repository = "https://github.com/sile/hls_m3u8"
readme = "README.md"
license = "MIT OR Apache-2.0"
keywords = ["hls", "m3u8"]
edition = "2018"
categories = ["parser-implementations"]

[features]
default = []
perf = []

[badges]
codecov = { repository = "sile/hls_m3u8" }
travis-ci = { repository = "sile/hls_m3u8" }

[dependencies]
chrono = { version = "0.4", optional = true }
backtrace = { version = "0.3", features = ["std"], optional = true }

derive_builder = "0.9"
hex = "0.4"
thiserror = "1.0"

derive_more = "0.99"
shorthand = "0.1"
strum = { version = "0.17", features = ["derive"] }

stable-vec = { version = "0.4" }

[dev-dependencies]
pretty_assertions = "0.6"
version-sync = "0.9"
<<<<<<< HEAD
automod = "0.2"
=======
criterion = "0.3.1"

[[bench]]
name = "bench_main"
harness = false
>>>>>>> fa3bb30c
<|MERGE_RESOLUTION|>--- conflicted
+++ resolved
@@ -36,12 +36,9 @@
 [dev-dependencies]
 pretty_assertions = "0.6"
 version-sync = "0.9"
-<<<<<<< HEAD
 automod = "0.2"
-=======
 criterion = "0.3.1"
 
 [[bench]]
 name = "bench_main"
-harness = false
->>>>>>> fa3bb30c
+harness = false